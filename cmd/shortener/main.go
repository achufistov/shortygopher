--- conflicted
+++ resolved
@@ -1,11 +1,8 @@
 package main
 
 import (
-<<<<<<< HEAD
 	"context"
-=======
 	"flag"
->>>>>>> 88cefd0d
 	"fmt"
 	"log"
 	"net/http"
